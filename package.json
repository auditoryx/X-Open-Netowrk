--- conflicted
+++ resolved
@@ -14,71 +14,27 @@
     "@tailwindcss/typography": "^0.5.16",
     "bcrypt": "^5.1.1",
     "dotenv": "^16.4.7",
-<<<<<<< HEAD
-    "firebase": "^11.6.0",
-    "firebase-admin": "^13.3.0",
-=======
-<<<<<<< HEAD
-    "firebase": "^11.5.0",
-=======
-    "firebase": "^11.6.0",
->>>>>>> 3126253 (chore: finalize migration prep for rebase)
+"firebase": "^11.6.0",
     "firebase-admin": "^13.2.0",
->>>>>>> 54f2dde8
     "framer-motion": "^12.5.0",
     "jose": "^6.0.10",
     "jsonwebtoken": "^9.0.2",
     "lucide-react": "^0.479.0",
-<<<<<<< HEAD
-    "micro": "^10.0.1",
     "next": "^15.3.1",
     "next-auth": "^4.24.11",
     "pg": "^8.13.3",
-    "react": "^19.1.0",
-    "react-dom": "^19.1.0",
-    "react-hot-toast": "^2.5.2",
-    "resend": "^4.4.0",
-    "stripe": "^18.0.0"
-  },
-  "devDependencies": {
-    "@types/node": "22.14.1",
-    "@types/react": "^19.1.2",
-    "@types/react-dom": "^19.1.2",
-=======
-    "next": "^15.3.1",
-    "next-auth": "^4.24.11",
-    "pg": "^8.13.3",
-<<<<<<< HEAD
-    "react": "^19.0.0",
-    "react-dom": "^19.0.0",
-    "stripe": "^17.7.0"
-  },
+  "react": "^19.0.0",
+  "react-dom": "^19.0.0",
+  "stripe": "^17.7.0"
+},
   "devDependencies": {
     "@types/react": "19.1.2",
-=======
-    "react": "^19.1.0",
-    "react-dom": "^19.1.0"
-  },
-  "devDependencies": {
-    "@types/node": "22.14.1",
-    "@types/react": "^19.1.2",
-    "@types/react-dom": "^19.1.2",
->>>>>>> 3126253 (chore: finalize migration prep for rebase)
->>>>>>> 54f2dde8
     "autoprefixer": "^10.4.21",
     "postcss": "^8.5.3",
     "postcss-import": "^16.1.0",
     "postcss-nested": "^7.0.2",
     "prisma": "^6.4.1",
     "tailwindcss": "^3.4.17",
-<<<<<<< HEAD
-    "typescript": "^5.8.3"
-=======
-<<<<<<< HEAD
     "typescript": "5.8.3"
-=======
-    "typescript": "^5.8.3"
->>>>>>> 3126253 (chore: finalize migration prep for rebase)
->>>>>>> 54f2dde8
   }
 }