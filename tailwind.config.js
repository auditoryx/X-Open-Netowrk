/** @type {import('tailwindcss').Config} */
module.exports = {
  content: [
<<<<<<< HEAD
    "./app/**/*.{js,ts,jsx,tsx}", 
    "./components/**/*.{js,ts,jsx,tsx}"
=======
<<<<<<< HEAD
    './frontend/app/**/*.{js,ts,jsx,tsx}',
    './frontend/components/**/*.{js,ts,jsx,tsx}',
=======
    "./app/**/*.{js,ts,jsx,tsx}", 
    "./components/**/*.{js,ts,jsx,tsx}"
>>>>>>> 3126253 (chore: finalize migration prep for rebase)
>>>>>>> 54f2dde8
  ],
  theme: {
    extend: {},
  },
  plugins: [], 
};<|MERGE_RESOLUTION|>--- conflicted
+++ resolved
@@ -1,21 +1,20 @@
 /** @type {import('tailwindcss').Config} */
 module.exports = {
   content: [
-<<<<<<< HEAD
-    "./app/**/*.{js,ts,jsx,tsx}", 
-    "./components/**/*.{js,ts,jsx,tsx}"
-=======
-<<<<<<< HEAD
-    './frontend/app/**/*.{js,ts,jsx,tsx}',
-    './frontend/components/**/*.{js,ts,jsx,tsx}',
-=======
-    "./app/**/*.{js,ts,jsx,tsx}", 
-    "./components/**/*.{js,ts,jsx,tsx}"
->>>>>>> 3126253 (chore: finalize migration prep for rebase)
->>>>>>> 54f2dde8
+    "./app/**/*.{js,ts,jsx,tsx}",
+    "./components/**/*.{js,ts,jsx,tsx}",
+    "./src/**/*.{js,ts,jsx,tsx}", // Include src/ structure if applicable
   ],
   theme: {
-    extend: {},
+    extend: {
+      colors: {
+        primary: "#1D4ED8", // Example of extending theme with custom colors
+        secondary: "#9333EA",
+      },
+    },
   },
-  plugins: [], 
+  plugins: [
+    require("@tailwindcss/forms"), // Add plugins if needed
+    require("@tailwindcss/typography"),
+  ],
 };