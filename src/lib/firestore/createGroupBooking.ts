import { db } from '@/lib/firebase';
import { collection, addDoc } from 'firebase/firestore';
<<<<<<< HEAD
import { CartItem } from '@/context/CartContext';
import { adminApp } from '@/lib/firebaseAdmin';
=======
import { CartItem } from '@/context/CartContext'
import { adminApp } from '@lib/firebaseAdmin';
>>>>>>> f7dc96ac

export async function createGroupBooking(userId: string, items: CartItem[]) {
  if (!adminApp) {
    throw new Error('Firebase Admin not initialized');
  }
  
  const adminDb = adminApp.firestore()
  const ref = await adminDb.collection('groupBookings').add({
    userId,
    services: items,
    status: 'pending',
    createdAt: adminApp.firestore.FieldValue.serverTimestamp(),
  })
  return ref.id
}<|MERGE_RESOLUTION|>--- conflicted
+++ resolved
@@ -1,24 +1,19 @@
-import { db } from '@/lib/firebase';
-import { collection, addDoc } from 'firebase/firestore';
-<<<<<<< HEAD
+import { adminApp } from '@/lib/firebaseAdmin';
 import { CartItem } from '@/context/CartContext';
-import { adminApp } from '@/lib/firebaseAdmin';
-=======
-import { CartItem } from '@/context/CartContext'
-import { adminApp } from '@lib/firebaseAdmin';
->>>>>>> f7dc96ac
 
-export async function createGroupBooking(userId: string, items: CartItem[]) {
-  if (!adminApp) {
-    throw new Error('Firebase Admin not initialized');
-  }
-  
-  const adminDb = adminApp.firestore()
+export async function createGroupBooking(
+  userId: string,
+  items: CartItem[]
+) {
+  if (!adminApp) throw new Error('Firebase Admin not initialized');
+
+  const adminDb = adminApp.firestore();
   const ref = await adminDb.collection('groupBookings').add({
     userId,
     services: items,
     status: 'pending',
     createdAt: adminApp.firestore.FieldValue.serverTimestamp(),
-  })
-  return ref.id
+  });
+
+  return ref.id;
 }