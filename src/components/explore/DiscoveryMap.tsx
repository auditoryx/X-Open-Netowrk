import { useEffect, useRef } from 'react';
import { track } from '@/lib/analytics/track';
import mapboxgl from 'mapbox-gl';
import { useInfiniteQuery } from '@tanstack/react-query';
import { cityToCoords } from '@/lib/utils/cityToCoords';
import 'mapbox-gl/dist/mapbox-gl.css';
import { useLanguage } from '@/context/LanguageContext';
import en from '@/i18n/en.json';
import jp from '@/i18n/jp.json';
import kr from '@/i18n/kr.json';

mapboxgl.accessToken = process.env.NEXT_PUBLIC_MAPBOX_TOKEN!;

type Props = {
  filters: any;
};

export default function DiscoveryMap({ filters }: Props) {
  const mapContainer = useRef<HTMLDivElement | null>(null);
  const map = useRef<mapboxgl.Map | null>(null);
  const featuresRef = useRef<any[]>([]);
  const { language } = useLanguage();
  const translations: Record<string, Record<string, string>> = { en, jp, kr };

  const { data, fetchNextPage, hasNextPage, isFetchingNextPage } = useInfiniteQuery({
    queryKey: ['map-creators', filters],
    queryFn: async ({ pageParam }) => {
      const params = new URLSearchParams({ limit: '20', ...filters });
      if (pageParam) params.append('cursor', pageParam as string);
      track('search', { ...filters, page: pageParam ?? 1 });
      const res = await fetch(`/api/search?${params.toString()}`);
      return res.json();
    },
    getNextPageParam: last => last.nextCursor ?? undefined,
  });

  useEffect(() => {
    const onScroll = () => {
      if (
        window.innerHeight + window.scrollY >=
          document.body.offsetHeight - 100 &&
        hasNextPage &&
        !isFetchingNextPage
      ) {
        fetchNextPage();
      }
    };
    window.addEventListener('scroll', onScroll);
    return () => window.removeEventListener('scroll', onScroll);
  }, [hasNextPage, isFetchingNextPage, fetchNextPage]);

  // initialize map on first render
  useEffect(() => {
    if (!map.current) {
      map.current = new mapboxgl.Map({
        container: mapContainer.current!,
        style: 'mapbox://styles/mapbox/dark-v10',
        center: [139.6917, 35.6895],
        zoom: 2,
      });
    }
  }, []);

  // reset markers when filters change
  useEffect(() => {
    featuresRef.current = [];
  }, [filters]);

  // update markers when new data pages load
  useEffect(() => {
    if (!map.current || !data) return;

    const lastPage = data.pages[data.pages.length - 1];
    const features: any[] = [];
    lastPage.results.forEach((c: any) => {
      let lat = c.locationLat;
      let lng = c.locationLng;
      if (!lat || !lng) {
        const key = c.location?.toLowerCase()?.replace(/\s+/g, '') || '';
        const fb = cityToCoords[key];
        if (fb) {
          lng = fb[0];
          lat = fb[1];
        }
      }
      if (lat && lng) {
        features.push({
          type: 'Feature',
          geometry: { type: 'Point', coordinates: [lng, lat] },
          properties: {
            uid: c.uid,
            name: c.displayName || 'Unnamed',
            role: c.role,
            verified: c.verified || false,
          },
        });
      }
    });
    featuresRef.current = [...featuresRef.current, ...features];

    const geojson = {
      type: 'FeatureCollection',
      features: featuresRef.current,
    } as GeoJSON.FeatureCollection;

    if (map.current!.getSource('creators')) {
      const src = map.current!.getSource('creators') as mapboxgl.GeoJSONSource;
      src.setData(geojson);
    } else {
      map.current!.on('load', () => {
        if (map.current!.getSource('creators')) return;
        map.current!.addSource('creators', {
          type: 'geojson',
          data: geojson,
          cluster: true,
          clusterMaxZoom: 14,
          clusterRadius: 50,
        });

          map.current!.addLayer({
            id: 'clusters',
            type: 'circle',
            source: 'creators',
            filter: ['has', 'point_count'],
            paint: {
              'circle-color': '#3B82F6',
              'circle-radius': [
                'step',
                ['get', 'point_count'],
                15,
                10,
                20,
                30,
                25,
              ],
            },
          });

          map.current!.addLayer({
            id: 'cluster-count',
            type: 'symbol',
            source: 'creators',
            filter: ['has', 'point_count'],
            layout: {
              'text-field': '{point_count_abbreviated}',
              'text-size': 12,
            },
            paint: {
              'text-color': '#ffffff',
            },
          });

          map.current!.addLayer({
            id: 'unclustered-point',
            type: 'circle',
            source: 'creators',
            filter: ['!', ['has', 'point_count']],
            paint: {
              'circle-color': '#ffffff',
              'circle-radius': 6,
              'circle-stroke-width': 1,
              'circle-stroke-color': '#000000',
            },
          });

          map.current!.on('click', 'clusters', (e) => {
            const features = map
              .current!
              .queryRenderedFeatures(e.point, { layers: ['clusters'] });
            const clusterId = features[0].properties?.cluster_id;
            const src = map.current!.getSource('creators') as any;
            src.getClusterExpansionZoom(clusterId, (err: any, zoom: number) => {
              if (err) return;
              map.current!.easeTo({
                center: features[0].geometry.coordinates as [number, number],
                zoom,
              });
            });
          });

<<<<<<< HEAD
          map.current!.on('click', 'unclustered-point', (e) => {
            const feature = e.features?.[0];
            if (!feature) return;
            const props = feature.properties as any;
            const view = translations[language]?.['common.viewProfile'] || 'View Profile';
            const html = `<div style="font-size:14px">` +
              `<strong>${props.name}</strong><br/>` +
              `${props.role}${props.verified ? ' ✔️' : ''}<br/>` +
              `<a href="/profile/${props.uid}" target="_blank" class="underline text-blue-400">${view}</a>` +
              `</div>`;
=======
        map.current!.on('click', 'unclustered-point', (e) => {
          const feature = e.features?.[0];
          if (!feature) return;
          const props = feature.properties as any;
          track('map_marker_click', {
            uid: props.uid,
            name: props.name,
            role: props.role,
            coordinates: feature.geometry.coordinates,
          });
          const html = `<div style="font-size:14px">` +
            `<strong>${props.name}</strong><br/>` +
            `${props.role}${props.verified ? ' ✔️' : ''}<br/>` +
            `<a href="/profile/${props.uid}" target="_blank" class="underline text-blue-400">View Profile</a>` +
            `</div>`;
>>>>>>> ea28322c
            new mapboxgl.Popup()
              .setLngLat(feature.geometry.coordinates as any)
              .setHTML(html)
              .addTo(map.current!);
          });

          map.current!.on('mouseenter', 'clusters', () => {
            map.current!.getCanvas().style.cursor = 'pointer';
          });
          map.current!.on('mouseleave', 'clusters', () => {
            map.current!.getCanvas().style.cursor = '';
          });
          map.current!.on('mouseenter', 'unclustered-point', () => {
            map.current!.getCanvas().style.cursor = 'pointer';
          });
          map.current!.on('mouseleave', 'unclustered-point', () => {
            map.current!.getCanvas().style.cursor = '';
          });
        });
      }
  }, [data, filters]);

  return (
    <div
      ref={mapContainer}
      className="w-full h-full"
      role="application"
      tabIndex={0}
      aria-label={translations[language]?.['explore.mapLabel'] || 'Creator map'}
    />
  );
}<|MERGE_RESOLUTION|>--- conflicted
+++ resolved
@@ -1,3 +1,5 @@
+'use client';
+
 import { useEffect, useRef } from 'react';
 import { track } from '@/lib/analytics/track';
 import mapboxgl from 'mapbox-gl';
@@ -22,7 +24,13 @@
   const { language } = useLanguage();
   const translations: Record<string, Record<string, string>> = { en, jp, kr };
 
-  const { data, fetchNextPage, hasNextPage, isFetchingNextPage } = useInfiniteQuery({
+  /* ───────────────────────── QUERY ───────────────────────── */
+  const {
+    data,
+    fetchNextPage,
+    hasNextPage,
+    isFetchingNextPage,
+  } = useInfiniteQuery({
     queryKey: ['map-creators', filters],
     queryFn: async ({ pageParam }) => {
       const params = new URLSearchParams({ limit: '20', ...filters });
@@ -31,14 +39,14 @@
       const res = await fetch(`/api/search?${params.toString()}`);
       return res.json();
     },
-    getNextPageParam: last => last.nextCursor ?? undefined,
+    getNextPageParam: (last) => last.nextCursor ?? undefined,
   });
 
+  /* ─────────────────── Infinite scroll trigger ─────────────────── */
   useEffect(() => {
     const onScroll = () => {
       if (
-        window.innerHeight + window.scrollY >=
-          document.body.offsetHeight - 100 &&
+        window.innerHeight + window.scrollY >= document.body.offsetHeight - 100 &&
         hasNextPage &&
         !isFetchingNextPage
       ) {
@@ -49,66 +57,68 @@
     return () => window.removeEventListener('scroll', onScroll);
   }, [hasNextPage, isFetchingNextPage, fetchNextPage]);
 
-  // initialize map on first render
+  /* ─────────────────────── Map init ─────────────────────── */
   useEffect(() => {
     if (!map.current) {
       map.current = new mapboxgl.Map({
         container: mapContainer.current!,
         style: 'mapbox://styles/mapbox/dark-v10',
-        center: [139.6917, 35.6895],
+        center: [139.6917, 35.6895], // Tokyo default
         zoom: 2,
       });
     }
   }, []);
 
-  // reset markers when filters change
+  /* Reset markers on filter change */
   useEffect(() => {
     featuresRef.current = [];
   }, [filters]);
 
-  // update markers when new data pages load
+  /* ─────────────────── Marker / cluster updates ─────────────────── */
   useEffect(() => {
     if (!map.current || !data) return;
 
     const lastPage = data.pages[data.pages.length - 1];
-    const features: any[] = [];
+    const newFeatures: any[] = [];
+
     lastPage.results.forEach((c: any) => {
-      let lat = c.locationLat;
-      let lng = c.locationLng;
+      let { locationLat: lat, locationLng: lng } = c;
+
       if (!lat || !lng) {
         const key = c.location?.toLowerCase()?.replace(/\s+/g, '') || '';
         const fb = cityToCoords[key];
         if (fb) {
-          lng = fb[0];
-          lat = fb[1];
+          [lng, lat] = fb;
         }
       }
+
       if (lat && lng) {
-        features.push({
+        newFeatures.push({
           type: 'Feature',
           geometry: { type: 'Point', coordinates: [lng, lat] },
           properties: {
             uid: c.uid,
             name: c.displayName || 'Unnamed',
             role: c.role,
-            verified: c.verified || false,
+            verified: !!c.verified,
           },
         });
       }
     });
-    featuresRef.current = [...featuresRef.current, ...features];
-
-    const geojson = {
+
+    featuresRef.current = [...featuresRef.current, ...newFeatures];
+
+    const geojson: GeoJSON.FeatureCollection = {
       type: 'FeatureCollection',
       features: featuresRef.current,
-    } as GeoJSON.FeatureCollection;
-
-    if (map.current!.getSource('creators')) {
-      const src = map.current!.getSource('creators') as mapboxgl.GeoJSONSource;
-      src.setData(geojson);
+    };
+
+    if (map.current.getSource('creators')) {
+      (map.current.getSource('creators') as mapboxgl.GeoJSONSource).setData(geojson);
     } else {
-      map.current!.on('load', () => {
+      map.current.on('load', () => {
         if (map.current!.getSource('creators')) return;
+
         map.current!.addSource('creators', {
           type: 'geojson',
           data: geojson,
@@ -117,116 +127,109 @@
           clusterRadius: 50,
         });
 
-          map.current!.addLayer({
-            id: 'clusters',
-            type: 'circle',
-            source: 'creators',
-            filter: ['has', 'point_count'],
-            paint: {
-              'circle-color': '#3B82F6',
-              'circle-radius': [
-                'step',
-                ['get', 'point_count'],
-                15,
-                10,
-                20,
-                30,
-                25,
-              ],
-            },
-          });
-
-          map.current!.addLayer({
-            id: 'cluster-count',
-            type: 'symbol',
-            source: 'creators',
-            filter: ['has', 'point_count'],
-            layout: {
-              'text-field': '{point_count_abbreviated}',
-              'text-size': 12,
-            },
-            paint: {
-              'text-color': '#ffffff',
-            },
-          });
-
-          map.current!.addLayer({
-            id: 'unclustered-point',
-            type: 'circle',
-            source: 'creators',
-            filter: ['!', ['has', 'point_count']],
-            paint: {
-              'circle-color': '#ffffff',
-              'circle-radius': 6,
-              'circle-stroke-width': 1,
-              'circle-stroke-color': '#000000',
-            },
-          });
-
-          map.current!.on('click', 'clusters', (e) => {
-            const features = map
-              .current!
-              .queryRenderedFeatures(e.point, { layers: ['clusters'] });
-            const clusterId = features[0].properties?.cluster_id;
-            const src = map.current!.getSource('creators') as any;
-            src.getClusterExpansionZoom(clusterId, (err: any, zoom: number) => {
-              if (err) return;
-              map.current!.easeTo({
-                center: features[0].geometry.coordinates as [number, number],
-                zoom,
-              });
+        /* Cluster circles */
+        map.current!.addLayer({
+          id: 'clusters',
+          type: 'circle',
+          source: 'creators',
+          filter: ['has', 'point_count'],
+          paint: {
+            'circle-color': '#3B82F6',
+            'circle-radius': [
+              'step',
+              ['get', 'point_count'],
+              15,
+              10,
+              20,
+              30,
+              25,
+            ],
+          },
+        });
+
+        /* Cluster count labels */
+        map.current!.addLayer({
+          id: 'cluster-count',
+          type: 'symbol',
+          source: 'creators',
+          filter: ['has', 'point_count'],
+          layout: {
+            'text-field': '{point_count_abbreviated}',
+            'text-size': 12,
+          },
+          paint: { 'text-color': '#ffffff' },
+        });
+
+        /* Single points */
+        map.current!.addLayer({
+          id: 'unclustered-point',
+          type: 'circle',
+          source: 'creators',
+          filter: ['!', ['has', 'point_count']],
+          paint: {
+            'circle-color': '#ffffff',
+            'circle-radius': 6,
+            'circle-stroke-width': 1,
+            'circle-stroke-color': '#000000',
+          },
+        });
+
+        /* Cluster click → zoom */
+        map.current!.on('click', 'clusters', (e) => {
+          const clusterFeature = map.current!
+            .queryRenderedFeatures(e.point, { layers: ['clusters'] })[0];
+          const clusterId = clusterFeature.properties?.cluster_id;
+          const src = map.current!.getSource('creators') as any;
+          src.getClusterExpansionZoom(clusterId, (_err: any, zoom: number) => {
+            map.current!.easeTo({
+              center: clusterFeature.geometry.coordinates as [number, number],
+              zoom,
             });
           });
-
-<<<<<<< HEAD
-          map.current!.on('click', 'unclustered-point', (e) => {
-            const feature = e.features?.[0];
-            if (!feature) return;
-            const props = feature.properties as any;
-            const view = translations[language]?.['common.viewProfile'] || 'View Profile';
-            const html = `<div style="font-size:14px">` +
-              `<strong>${props.name}</strong><br/>` +
-              `${props.role}${props.verified ? ' ✔️' : ''}<br/>` +
-              `<a href="/profile/${props.uid}" target="_blank" class="underline text-blue-400">${view}</a>` +
-              `</div>`;
-=======
+        });
+
+        /* Single point click → popup + analytics */
         map.current!.on('click', 'unclustered-point', (e) => {
           const feature = e.features?.[0];
           if (!feature) return;
           const props = feature.properties as any;
+
+          /* Analytics */
           track('map_marker_click', {
             uid: props.uid,
             name: props.name,
             role: props.role,
             coordinates: feature.geometry.coordinates,
           });
-          const html = `<div style="font-size:14px">` +
+
+          const viewLabel =
+            translations[language]?.['common.viewProfile'] || 'View Profile';
+
+          const html =
+            `<div style="font-size:14px">` +
             `<strong>${props.name}</strong><br/>` +
             `${props.role}${props.verified ? ' ✔️' : ''}<br/>` +
-            `<a href="/profile/${props.uid}" target="_blank" class="underline text-blue-400">View Profile</a>` +
+            `<a href="/profile/${props.uid}" target="_blank" class="underline text-blue-400">${viewLabel}</a>` +
             `</div>`;
->>>>>>> ea28322c
-            new mapboxgl.Popup()
-              .setLngLat(feature.geometry.coordinates as any)
-              .setHTML(html)
-              .addTo(map.current!);
-          });
-
-          map.current!.on('mouseenter', 'clusters', () => {
+
+          new mapboxgl.Popup()
+            .setLngLat(feature.geometry.coordinates as any)
+            .setHTML(html)
+            .addTo(map.current!);
+        });
+
+        /* Cursor styles */
+        ['clusters', 'unclustered-point'].forEach((layer) => {
+          map.current!.on('mouseenter', layer, () => {
             map.current!.getCanvas().style.cursor = 'pointer';
           });
-          map.current!.on('mouseleave', 'clusters', () => {
+          map.current!.on('mouseleave', layer, () => {
             map.current!.getCanvas().style.cursor = '';
           });
-          map.current!.on('mouseenter', 'unclustered-point', () => {
-            map.current!.getCanvas().style.cursor = 'pointer';
-          });
-          map.current!.on('mouseleave', 'unclustered-point', () => {
-            map.current!.getCanvas().style.cursor = '';
-          });
-        });
-      }
-  }, [data, filters]);
+        });
+      });
+    }
+  }, [data, filters, language]);
 
   return (
     <div
@@ -234,7 +237,9 @@
       className="w-full h-full"
       role="application"
       tabIndex={0}
-      aria-label={translations[language]?.['explore.mapLabel'] || 'Creator map'}
+      aria-label={
+        translations[language]?.['explore.mapLabel'] || 'Creator map'
+      }
     />
   );
 }