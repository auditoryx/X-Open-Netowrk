--- conflicted
+++ resolved
@@ -1,26 +1,27 @@
 'use client';
 
 import { useEffect } from 'react';
+import { useRouter } from 'next/navigation';
+import { useInfiniteQuery } from '@tanstack/react-query';
+import Skeleton from 'react-loading-skeleton';
+
 import { track } from '@/lib/analytics/track';
-import { useInfiniteQuery } from '@tanstack/react-query';
 import { getNextAvailable } from '@/lib/firestore/getNextAvailable';
-import { SaveButton } from '@/components/profile/SaveButton';
 import { getAverageRating } from '@/lib/reviews/getAverageRating';
 import { getReviewCount } from '@/lib/reviews/getReviewCount';
-import { useRouter } from 'next/navigation';
 import { getProfileCompletion } from '@/lib/profile/getProfileCompletion';
+
+import { SaveButton } from '@/components/profile/SaveButton';
 import { PointsBadge } from '@/components/profile/PointsBadge';
+import VerifiedBadge from '@/components/ui/VerifiedBadge';
+import GenreBadges from '@/components/explore/GenreBadges';
 import { Translate } from '@/i18n/Translate';
-import GenreBadges from '@/components/explore/GenreBadges';
-<<<<<<< HEAD
-import Skeleton from 'react-loading-skeleton';
-=======
-import VerifiedBadge from '@/components/ui/VerifiedBadge';
->>>>>>> 64ac1f7a
 
 type Page = { results: any[]; nextCursor?: string };
 
 export default function DiscoveryGrid({ filters }: { filters: any }) {
+  const router = useRouter();
+
   const {
     data,
     fetchNextPage,
@@ -34,28 +35,32 @@
       const params = new URLSearchParams({ limit: '20', ...filters });
       if (filters.availableNow) params.set('availableNow', '1');
       if (pageParam) params.append('cursor', pageParam as string);
+
       track('search', { ...filters, page: pageParam ?? 1 });
+
       const res = await fetch(`/api/search?${params.toString()}`);
       const json = await res.json();
+
       const withMeta = await Promise.all(
         json.results.map(async (c: any) => {
-          const next = await getNextAvailable(c.uid);
-          const rating = await getAverageRating(c.uid);
-          const count = await getReviewCount(c.uid);
-          const completion = getProfileCompletion(c);
+          const next        = await getNextAvailable(c.uid);
+          const rating      = await getAverageRating(c.uid);
+          const count       = await getReviewCount(c.uid);
+          const completion  = getProfileCompletion(c);
           return { ...c, next, rating, count, completion };
-        })
+        }),
       );
+
       return { results: withMeta, nextCursor: json.nextCursor };
     },
     getNextPageParam: last => last.nextCursor ?? undefined,
   });
 
+  /* infinite-scroll on window */
   useEffect(() => {
     const onScroll = () => {
       if (
-        window.innerHeight + window.scrollY >=
-          document.body.offsetHeight - 100 &&
+        window.innerHeight + window.scrollY >= document.body.offsetHeight - 100 &&
         hasNextPage &&
         !isFetchingNextPage
       ) {
@@ -65,23 +70,18 @@
     window.addEventListener('scroll', onScroll);
     return () => window.removeEventListener('scroll', onScroll);
   }, [hasNextPage, isFetchingNextPage, fetchNextPage]);
-  const router = useRouter();
 
-  if (isLoading)
-<<<<<<< HEAD
-    return <Skeleton count={6} height={96} className="mb-4 rounded" />;
-=======
-    return (
-      <div className="text-white">
-        <Translate t="explore.loadingResults" />
-      </div>
-    );
->>>>>>> 64ac1f7a
+  /* ───────── Render states ───────── */
+
+  if (isLoading) {
+    return <Skeleton count={6} height={100} className="mb-4 rounded" />;
+  }
 
   const creators = data?.pages.flatMap(p => p.results) ?? [];
 
-  if (data?.pages?.[0]?.results?.length === 0)
-    return <p className="p-4 text-gray-400">No creators found.</p>;
+  if (creators.length === 0) {
+    return <p className="p-4 text-gray-400"><Translate t="explore.noCreators" /></p>;
+  }
 
   return (
     <div className="grid grid-cols-1 sm:grid-cols-2 md:grid-cols-3 gap-6">
@@ -90,36 +90,52 @@
           key={creator.uid}
           className="border border-white p-4 rounded hover:bg-white hover:text-black transition"
         >
+          {/* header */}
           <div className="flex justify-between items-center mb-2">
             <h2 className="text-lg font-bold">
-              {creator.name || <Translate t="common.unnamed" />} {creator.isVerified && <VerifiedBadge />}
+              {creator.name || <Translate t="common.unnamed" />}{" "}
+              {creator.isVerified && <VerifiedBadge />}
             </h2>
             <SaveButton providerId={creator.uid} />
           </div>
+
+          {/* rating */}
           {creator.rating !== null && (
             <p className="text-yellow-500 text-sm mb-1">
               ⭐ {creator.rating.toFixed(1)} / 5.0 ({creator.count})
             </p>
           )}
-          <p className="text-sm text-gray-500 mb-2 line-clamp-2">
+
+          {/* bio */}
+          <p className="text-sm text-gray-500 line-clamp-2 mb-2">
             {creator.bio || <Translate t="common.noBio" />}
           </p>
-          <p className="text-xs text-blue-400 mb-1">📊 {creator.completion}% Profile Complete</p>
-          { (creator.role === 'artist' || creator.role === 'producer') && (
+
+          {/* profile completion */}
+          <p className="text-xs text-blue-400 mb-1">
+            📊 {creator.completion}% <Translate t="profile.complete" />
+          </p>
+
+          {/* music-specific chips */}
+          {(creator.role === 'artist' || creator.role === 'producer') && (
             <>
-              <GenreBadges genres={(creator.genres || []).slice(0,3)} />
+              <GenreBadges genres={(creator.genres || []).slice(0, 3)} />
               {creator.minBpm && creator.maxBpm && (
                 <span className="bg-neutral-700 text-xs px-2 py-0.5 rounded-full mr-1">
                   {creator.minBpm}-{creator.maxBpm} BPM
                 </span>
               )}
             </>
-          ) }
+          )}
+
+          {/* points / loyalty */}
           <PointsBadge points={creator.points} />
+
+          {/* CTA */}
           <button
-            className="border px-4 py-1 rounded text-sm"
+            className="border px-4 py-1 rounded text-sm mt-2"
             onClick={() => router.push(`/profile/${creator.uid}`)}
-            aria-label={`${(<Translate t="common.viewProfile" />)} ${creator.name}` as unknown as string}
+            aria-label={`${Translate.txt('common.viewProfile')} ${creator.name || ''}`}
           >
             <Translate t="common.viewProfile" />
           </button>
