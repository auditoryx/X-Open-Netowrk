--- conflicted
+++ resolved
@@ -2,11 +2,8 @@
 
 import LocationAutocomplete from './LocationAutocomplete';
 import SavedFilters from './SavedFilters';
-<<<<<<< HEAD
 import { Translate } from '@/i18n/Translate';
-=======
 import { track } from '@/lib/analytics/track';
->>>>>>> ea28322c
 
 type Props = {
   filters: {
@@ -20,24 +17,27 @@
     radiusKm?: number;
     sort?: 'rating' | 'distance' | 'popularity';
   };
-  setFilters: (filters: any) => void;
+  setFilters: (f: any) => void;
 };
 
 export default function FilterPanel({ filters, setFilters }: Props) {
+  /* ——— helper ——— */
   const updateFilters = (newFilters: any) => {
     setFilters(newFilters);
     track('filters_change', newFilters);
   };
+
+  /* ——— toggles ——— */
   const handleGeoToggle = () => {
     if (!filters.searchNearMe) {
-      navigator.geolocation.getCurrentPosition((pos) => {
+      navigator.geolocation.getCurrentPosition((pos) =>
         updateFilters({
           ...filters,
           searchNearMe: true,
           lat: pos.coords.latitude,
           lng: pos.coords.longitude,
-        });
-      });
+        }),
+      );
     } else {
       updateFilters({
         ...filters,
@@ -49,11 +49,13 @@
   };
 
   const handleTierChange = (tier: 'verified' | 'signature') => {
-    const updated = { ...filters };
-    updated.proTier = filters.proTier === tier ? undefined : tier;
-    updateFilters(updated);
+    updateFilters({
+      ...filters,
+      proTier: filters.proTier === tier ? undefined : tier,
+    });
   };
 
+  /* ——— UI ——— */
   return (
     <div className="mb-6 p-4 border border-neutral-800 rounded-lg bg-neutral-900 text-white">
       <h2 className="font-semibold mb-4 text-lg">
@@ -61,33 +63,27 @@
       </h2>
 
       <div className="flex flex-col gap-4">
+        {/* Saved filter presets */}
         <SavedFilters filters={filters} setFilters={updateFilters} />
+
+        {/* Role select */}
         <select
-          aria-label={<Translate t="filterPanel.roleLabel" /> as unknown as string}
+          aria-label={Translate.txt('filterPanel.roleLabel')}
           value={filters.role}
           onChange={(e) => updateFilters({ ...filters, role: e.target.value })}
           className="input-base"
         >
-          <option value="">
-            <Translate t="filterPanel.allRoles" />
+          <option value="">{Translate.txt('filterPanel.allRoles')}</option>
+          <option value="artist">{Translate.txt('filterPanel.role.artist')}</option>
+          <option value="producer">{Translate.txt('filterPanel.role.producer')}</option>
+          <option value="studio">{Translate.txt('filterPanel.role.studio')}</option>
+          <option value="videographer">
+            {Translate.txt('filterPanel.role.videographer')}
           </option>
-          <option value="artist">
-            <Translate t="filterPanel.role.artist" />
-          </option>
-          <option value="producer">
-            <Translate t="filterPanel.role.producer" />
-          </option>
-          <option value="studio">
-            <Translate t="filterPanel.role.studio" />
-          </option>
-          <option value="videographer">
-            <Translate t="filterPanel.role.videographer" />
-          </option>
-          <option value="engineer">
-            <Translate t="filterPanel.role.engineer" />
-          </option>
+          <option value="engineer">{Translate.txt('filterPanel.role.engineer')}</option>
         </select>
 
+        {/* Location autocomplete */}
         <LocationAutocomplete
           value={filters.location}
           onChange={(v) => updateFilters({ ...filters, location: v })}
@@ -102,6 +98,7 @@
           }
         />
 
+        {/* Radius slider */}
         <div>
           <label className="text-sm block mb-1" id="radius-label">
             <Translate t="filterPanel.radius" />: {filters.radiusKm ?? 50} km
@@ -113,71 +110,69 @@
             max={100}
             value={filters.radiusKm ?? 50}
             onChange={(e) =>
-              updateFilters({
-                ...filters,
-                radiusKm: parseInt(e.target.value, 10),
-              })
+              updateFilters({ ...filters, radiusKm: +e.target.value })
             }
             className="w-full"
           />
         </div>
 
+        {/* Service text input */}
         <input
-          aria-label={<Translate t="filterPanel.serviceLabel" /> as unknown as string}
+          aria-label={Translate.txt('filterPanel.serviceLabel')}
           type="text"
-          placeholder={<Translate t="filterPanel.servicePlaceholder" /> as unknown as string}
+          placeholder={Translate.txt('filterPanel.servicePlaceholder')}
           value={filters.service}
-          onChange={(e) => updateFilters({ ...filters, service: e.target.value })}
+          onChange={(e) =>
+            updateFilters({ ...filters, service: e.target.value })
+          }
           className="input-base"
         />
 
+        {/* Sort dropdown */}
         <select
-          aria-label={<Translate t="filterPanel.sort.rating" /> as unknown as string}
+          aria-label={Translate.txt('filterPanel.sort.rating')}
           value={filters.sort || 'rating'}
           onChange={(e) =>
             updateFilters({ ...filters, sort: e.target.value as any })
           }
           className="input-base"
         >
-          <option value="rating">
-            <Translate t="filterPanel.sort.rating" />
-          </option>
-          <option value="distance">
-            <Translate t="filterPanel.sort.distance" />
-          </option>
-          <option value="popularity">
-            <Translate t="filterPanel.sort.popularity" />
-          </option>
+          <option value="rating">{Translate.txt('filterPanel.sort.rating')}</option>
+          <option value="distance">{Translate.txt('filterPanel.sort.distance')}</option>
+          <option value="popularity">{Translate.txt('filterPanel.sort.popularity')}</option>
         </select>
 
+        {/* Search-near-me toggle */}
         <label className="flex items-center gap-2 text-sm">
           <input
             type="checkbox"
-            checked={filters.searchNearMe || false}
+            checked={!!filters.searchNearMe}
             onChange={handleGeoToggle}
-            aria-label={<Translate t="filterPanel.searchNearMe" /> as unknown as string}
+            aria-label={Translate.txt('filterPanel.searchNearMe')}
           />
           <Translate t="filterPanel.searchNearMe" />
         </label>
 
+        {/* Tier toggles */}
         <div className="flex gap-4">
-          <label className="flex items-center gap-2 text-sm text-white">
+          <label className="flex items-center gap-2 text-sm">
             <input
               type="checkbox"
               checked={filters.proTier === 'signature'}
               onChange={() => handleTierChange('signature')}
               className="accent-yellow-400"
-              aria-label={<Translate t="filterPanel.signature" /> as unknown as string}
+              aria-label={Translate.txt('filterPanel.signature')}
             />
             <Translate t="filterPanel.signature" />
           </label>
-          <label className="flex items-center gap-2 text-sm text-white">
+
+          <label className="flex items-center gap-2 text-sm">
             <input
               type="checkbox"
               checked={filters.proTier === 'verified'}
               onChange={() => handleTierChange('verified')}
               className="accent-blue-400"
-              aria-label={<Translate t="filterPanel.verified" /> as unknown as string}
+              aria-label={Translate.txt('filterPanel.verified')}
             />
             <Translate t="filterPanel.verified" />
           </label>
