--- conflicted
+++ resolved
@@ -90,16 +90,14 @@
       </select>
 
       <button
-        type="submit"
-        aria-label="Submit review"
-        disabled={loading || text.trim().length < 3}
-<<<<<<< HEAD
-        className="btn btn-primary"
-=======
-        className={`px-4 py-2 rounded text-white font-medium transition ${
-          loading ? 'bg-gray-500 cursor-not-allowed' : 'bg-black hover:bg-white hover:text-black border border-black'
-        }`}
->>>>>>> 81757789
+  type="submit"
+  aria-label="Submit review"
+  disabled={loading || text.trim().length < 3}
+  className={`btn btn-primary ${loading ? 'cursor-not-allowed opacity-60' : ''}`}
+>
+  {loading ? 'Submitting...' : 'Submit Review'}
+</button>
+
       >
         {loading ? 'Submitting...' : 'Submit Review'}
       </button>
