'use client';

import { useEffect, useState } from 'react';
import { useParams } from 'next/navigation';
import { getFirestore, doc, getDoc } from 'firebase/firestore';
import { app } from '@/lib/firebase';
import { ReviewList } from '@/components/reviews/ReviewList';
import MediaCarousel from '@/components/profile/MediaCarousel';
import { SaveButton } from '@/components/profile/SaveButton';
import { PointsBadge } from '@/components/profile/PointsBadge';
import { VerifiedProgress } from '@/components/profile/VerifiedProgress';
import BookingForm from '@/components/booking/BookingForm';
import ProfileActionBar from '@/components/profile/ProfileActionBar';
import { getAverageRating } from '@/lib/reviews/getAverageRating';
import { getReviewCount } from '@/lib/reviews/getReviewCount';
<<<<<<< HEAD
import { getMediaSamples } from '@/lib/firestore/getMediaSamples';
=======
import { getRatingDistribution } from '@/lib/reviews/getRatingDistribution';
import RatingBarChart from '@/components/profile/RatingBarChart';
>>>>>>> c00851cc

export default function PublicProfilePage() {
  const rawParams = useParams();
  const uid = typeof rawParams.uid === 'string' ? rawParams.uid : Array.isArray(rawParams.uid) ? rawParams.uid[0] : '';
  const [profile, setProfile] = useState<any>(null);
  const [loading, setLoading] = useState(true);
  const [distribution, setDistribution] = useState<Record<number, number> | null>(null);

  useEffect(() => {
    const fetchProfile = async () => {
      const db = getFirestore(app);
      const ref = doc(db, 'users', uid);
      const snap = await getDoc(ref);

      if (snap.exists()) {
        const data = snap.data();
        const avg = await getAverageRating(uid);
        const count = await getReviewCount(uid);
<<<<<<< HEAD
        const media = await getMediaSamples(uid);

        setProfile({ ...data, mediaSamples: media, averageRating: avg, reviewCount: count });
=======
        const dist = await getRatingDistribution(uid);

        setProfile({ ...data, averageRating: avg, reviewCount: count });
        setDistribution(dist);
>>>>>>> c00851cc
      }

      setLoading(false);
    };
    fetchProfile();
  }, [uid]);


  if (loading) return <div className="p-6 text-white">Loading...</div>;
  if (!profile) return <div className="p-6 text-white">Profile not found.</div>;

  return (
    <div className="min-h-screen bg-black text-white flex flex-col items-center justify-center p-6">
      <h1 className="text-3xl font-bold mb-1">{profile.name || 'Unnamed User'}</h1>

      {profile.proTier === 'signature' && (
        <p className="text-purple-400 text-sm mb-2">💎 Signature Creator</p>
      )}
      {profile.proTier === 'verified' && (
        <p className="text-blue-400 text-sm mb-2" title="Verified by AuditoryX — identity and profile have been reviewed.">✔ Verified Creator</p>
      )}

      {profile.averageRating !== undefined && (
        <div className="mb-2">
          <p className="text-yellow-400 text-sm">
            ⭐ {profile.averageRating.toFixed(1)} / 5.0
            <span className="text-gray-400"> ({profile.reviewCount} reviews)</span>
          </p>
          {distribution && <RatingBarChart distribution={distribution} />}
        </div>
      )}
      <PointsBadge points={profile.points} />
      <VerifiedProgress
        points={profile.points}
        verificationStatus={profile.verificationStatus}
        proTier={profile.proTier}
      />

      <p className="mb-2 max-w-xl text-center">{profile.bio || 'No bio provided.'}</p>

      {profile.location && (
        <p className="text-gray-400 text-sm mb-2">📍 {profile.location}</p>
      )}

      {profile.socialLink && (
        <a
          href={profile.socialLink}
          target="_blank"
          rel="noopener noreferrer"
          className="text-blue-400 underline mb-4"
        >
          Visit My Link
        </a>
      )}

      <div className="mb-6">
        <SaveButton providerId={uid} />
      </div>

      {profile.availability?.length > 0 && (
        <div className="mb-6 w-full max-w-xl">
          <h2 className="text-xl font-semibold mb-2">🗓️ Availability</h2>
          <ul className="grid grid-cols-2 md:grid-cols-3 gap-2 text-sm">
            {profile.availability.map((slot: string, idx: number) => (
              <li key={idx} className="bg-neutral-800 px-3 py-1 rounded text-center">
                {slot}
              </li>
            ))}
          </ul>
        </div>
      )}

      <div id="booking-form" className="w-full max-w-xl mt-6">
        <h2 className="text-xl font-semibold mb-2">📩 Send Booking Request</h2>
        <BookingForm providerId={uid} onBook={() => {}} />
      </div>

      <div className="mt-10 w-full max-w-4xl">
        <MediaCarousel items={profile.mediaSamples || []} />
      </div>

      <div className="mt-10 w-full max-w-3xl">
        <ReviewList uid={uid} />
      </div>

      <ProfileActionBar
        profile={{
          uid,
          proTier: profile.proTier,
          contactOnlyViaRequest: profile.contactOnlyViaRequest,
        }}
      />
    </div>
  );
}<|MERGE_RESOLUTION|>--- conflicted
+++ resolved
@@ -4,6 +4,8 @@
 import { useParams } from 'next/navigation';
 import { getFirestore, doc, getDoc } from 'firebase/firestore';
 import { app } from '@/lib/firebase';
+
+/* UI components */
 import { ReviewList } from '@/components/reviews/ReviewList';
 import MediaCarousel from '@/components/profile/MediaCarousel';
 import { SaveButton } from '@/components/profile/SaveButton';
@@ -11,22 +13,29 @@
 import { VerifiedProgress } from '@/components/profile/VerifiedProgress';
 import BookingForm from '@/components/booking/BookingForm';
 import ProfileActionBar from '@/components/profile/ProfileActionBar';
+import RatingBarChart from '@/components/profile/RatingBarChart';
+
+/* Data helpers */
 import { getAverageRating } from '@/lib/reviews/getAverageRating';
 import { getReviewCount } from '@/lib/reviews/getReviewCount';
-<<<<<<< HEAD
+import { getRatingDistribution } from '@/lib/reviews/getRatingDistribution';
 import { getMediaSamples } from '@/lib/firestore/getMediaSamples';
-=======
-import { getRatingDistribution } from '@/lib/reviews/getRatingDistribution';
-import RatingBarChart from '@/components/profile/RatingBarChart';
->>>>>>> c00851cc
 
 export default function PublicProfilePage() {
   const rawParams = useParams();
-  const uid = typeof rawParams.uid === 'string' ? rawParams.uid : Array.isArray(rawParams.uid) ? rawParams.uid[0] : '';
+  const uid =
+    typeof rawParams.uid === 'string'
+      ? rawParams.uid
+      : Array.isArray(rawParams.uid)
+      ? rawParams.uid[0]
+      : '';
+
   const [profile, setProfile] = useState<any>(null);
   const [loading, setLoading] = useState(true);
-  const [distribution, setDistribution] = useState<Record<number, number> | null>(null);
+  const [distribution, setDistribution] =
+    useState<Record<number, number> | null>(null);
 
+  /* ───────────── fetch profile + extras ───────────── */
   useEffect(() => {
     const fetchProfile = async () => {
       const db = getFirestore(app);
@@ -35,49 +44,68 @@
 
       if (snap.exists()) {
         const data = snap.data();
-        const avg = await getAverageRating(uid);
-        const count = await getReviewCount(uid);
-<<<<<<< HEAD
-        const media = await getMediaSamples(uid);
 
-        setProfile({ ...data, mediaSamples: media, averageRating: avg, reviewCount: count });
-=======
-        const dist = await getRatingDistribution(uid);
+        /* Parallel fetches for speed */
+        const [avg, count, dist, media] = await Promise.all([
+          getAverageRating(uid),
+          getReviewCount(uid),
+          getRatingDistribution(uid),
+          getMediaSamples(uid),
+        ]);
 
-        setProfile({ ...data, averageRating: avg, reviewCount: count });
+        setProfile({
+          ...data,
+          averageRating: avg,
+          reviewCount: count,
+          mediaSamples: media,
+        });
         setDistribution(dist);
->>>>>>> c00851cc
       }
 
       setLoading(false);
     };
+
     fetchProfile();
   }, [uid]);
 
+  /* ───────────── loading / 404 ───────────── */
+  if (loading) return <div className="p-6 text-white">Loading...</div>;
+  if (!profile)
+    return <div className="p-6 text-white">Profile not found.</div>;
 
-  if (loading) return <div className="p-6 text-white">Loading...</div>;
-  if (!profile) return <div className="p-6 text-white">Profile not found.</div>;
-
+  /* ───────────── UI ───────────── */
   return (
     <div className="min-h-screen bg-black text-white flex flex-col items-center justify-center p-6">
-      <h1 className="text-3xl font-bold mb-1">{profile.name || 'Unnamed User'}</h1>
+      <h1 className="text-3xl font-bold mb-1">
+        {profile.name || 'Unnamed User'}
+      </h1>
 
       {profile.proTier === 'signature' && (
         <p className="text-purple-400 text-sm mb-2">💎 Signature Creator</p>
       )}
       {profile.proTier === 'verified' && (
-        <p className="text-blue-400 text-sm mb-2" title="Verified by AuditoryX — identity and profile have been reviewed.">✔ Verified Creator</p>
+        <p
+          className="text-blue-400 text-sm mb-2"
+          title="Verified by AuditoryX — identity and profile have been reviewed."
+        >
+          ✔ Verified Creator
+        </p>
       )}
 
       {profile.averageRating !== undefined && (
         <div className="mb-2">
           <p className="text-yellow-400 text-sm">
             ⭐ {profile.averageRating.toFixed(1)} / 5.0
-            <span className="text-gray-400"> ({profile.reviewCount} reviews)</span>
+            <span className="text-gray-400">
+              {' '}
+              ({profile.reviewCount} reviews)
+            </span>
           </p>
           {distribution && <RatingBarChart distribution={distribution} />}
         </div>
       )}
+
+      {/* Gamification metrics */}
       <PointsBadge points={profile.points} />
       <VerifiedProgress
         points={profile.points}
@@ -85,10 +113,14 @@
         proTier={profile.proTier}
       />
 
-      <p className="mb-2 max-w-xl text-center">{profile.bio || 'No bio provided.'}</p>
+      <p className="mb-2 max-w-xl text-center">
+        {profile.bio || 'No bio provided.'}
+      </p>
 
       {profile.location && (
-        <p className="text-gray-400 text-sm mb-2">📍 {profile.location}</p>
+        <p className="text-gray-400 text-sm mb-2">
+          📍 {profile.location}
+        </p>
       )}
 
       {profile.socialLink && (
@@ -106,12 +138,18 @@
         <SaveButton providerId={uid} />
       </div>
 
+      {/* Availability list */}
       {profile.availability?.length > 0 && (
         <div className="mb-6 w-full max-w-xl">
-          <h2 className="text-xl font-semibold mb-2">🗓️ Availability</h2>
+          <h2 className="text-xl font-semibold mb-2">
+            🗓️ Availability
+          </h2>
           <ul className="grid grid-cols-2 md:grid-cols-3 gap-2 text-sm">
             {profile.availability.map((slot: string, idx: number) => (
-              <li key={idx} className="bg-neutral-800 px-3 py-1 rounded text-center">
+              <li
+                key={idx}
+                className="bg-neutral-800 px-3 py-1 rounded text-center"
+              >
                 {slot}
               </li>
             ))}
@@ -119,19 +157,25 @@
         </div>
       )}
 
+      {/* Booking form */}
       <div id="booking-form" className="w-full max-w-xl mt-6">
-        <h2 className="text-xl font-semibold mb-2">📩 Send Booking Request</h2>
+        <h2 className="text-xl font-semibold mb-2">
+          📩 Send Booking Request
+        </h2>
         <BookingForm providerId={uid} onBook={() => {}} />
       </div>
 
+      {/* Media carousel */}
       <div className="mt-10 w-full max-w-4xl">
         <MediaCarousel items={profile.mediaSamples || []} />
       </div>
 
+      {/* Reviews */}
       <div className="mt-10 w-full max-w-3xl">
         <ReviewList uid={uid} />
       </div>
 
+      {/* Bottom action bar */}
       <ProfileActionBar
         profile={{
           uid,
