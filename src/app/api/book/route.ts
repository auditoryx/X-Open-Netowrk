--- conflicted
+++ resolved
@@ -18,8 +18,6 @@
   date: z.string().min(1),
   time: z.string().min(1),
   message: z.string().min(1),
-  date: z.string().min(1),
-  time: z.string().min(1),
 });
 
 export async function POST(req: NextRequest) {
@@ -31,14 +29,13 @@
   const body = await req.json();
   const parsed = BookingSchema.safeParse(body);
   if (!parsed.success) {
-    return NextResponse.json({ error: 'Invalid input', issues: parsed.error.format() }, { status: 400 });
+    return NextResponse.json(
+      { error: 'Invalid input', issues: parsed.error.format() },
+      { status: 400 }
+    );
   }
 
-<<<<<<< HEAD
   const { serviceId, date, time, message } = parsed.data;
-=======
-  const { serviceId, message, date, time } = parsed.data;
->>>>>>> 864c6f8f
 
   try {
     const q = query(
@@ -76,6 +73,9 @@
     return NextResponse.json({ success: true, requestId: docRef.id });
   } catch (err: any) {
     console.error('❌ Booking request failed:', err.message);
-    return NextResponse.json({ error: 'Failed to create booking request' }, { status: 500 });
+    return NextResponse.json(
+      { error: 'Failed to create booking request' },
+      { status: 500 }
+    );
   }
 }