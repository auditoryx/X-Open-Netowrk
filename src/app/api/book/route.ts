--- conflicted
+++ resolved
@@ -12,14 +12,11 @@
   QueryConstraint,
 } from 'firebase/firestore';
 import { BookingRequestSchema } from '@/lib/schema';
-<<<<<<< HEAD
 import { SCHEMA_FIELDS } from '@/lib/schema-fields';
-=======
-import { SCHEMA_FIELDS } from '@/lib/@schema';
->>>>>>> f7dc96ac
 import { logActivity } from '@/lib/firestore/logging/logActivity';
-import { logger } from '@lib/logger';
+import { logger } from '@/lib/logger';
 
+// POST /api/book
 export async function POST(req: NextRequest) {
   const session = await getServerSession(authOptions);
   if (!session?.user?.id) {
@@ -39,11 +36,20 @@
 
   try {
     const constraints: QueryConstraint[] = [];
-    if (serviceId) constraints.push(where(SCHEMA_FIELDS.BOOKING_REQUEST.SERVICE_ID, '==', serviceId));
-    if (date) constraints.push(where(SCHEMA_FIELDS.BOOKING_REQUEST.DATE, '==', date));
-    if (time) constraints.push(where(SCHEMA_FIELDS.BOOKING_REQUEST.TIME, '==', time));
+    if (serviceId)
+      constraints.push(
+        where(SCHEMA_FIELDS.BOOKING_REQUEST.SERVICE_ID, '==', serviceId)
+      );
+    if (date)
+      constraints.push(
+        where(SCHEMA_FIELDS.BOOKING_REQUEST.DATE, '==', date)
+      );
+    if (time)
+      constraints.push(
+        where(SCHEMA_FIELDS.BOOKING_REQUEST.TIME, '==', time)
+      );
 
-    if (constraints.length > 0) {
+    if (constraints.length) {
       const q = query(collection(db, 'bookingRequests'), ...constraints);
       const snap = await getDocs(q);
       if (!snap.empty) {
